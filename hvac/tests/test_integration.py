--- conflicted
+++ resolved
@@ -497,8 +497,6 @@
         assert self.client.token != result['auth']['client_token']
         self.client.token = self.root_token()
         self.client.disable_auth_backend('approle')
-<<<<<<< HEAD
-=======
 
     def test_transit_read_write(self):
         if 'transit/' in self.client.list_secret_backends():
@@ -666,7 +664,6 @@
                                                              algorithm='sha2-512',
                                                              signature=signed_resp)['data']['valid']
         assert verify_resp
->>>>>>> 0682cea2
 
     def test_missing_token(self):
         client = create_client()
