--- conflicted
+++ resolved
@@ -134,7 +134,6 @@
         self.client.enable_secret_backend('generic', mount_point='test')
         assert 'test/' in self.client.list_secret_backends()
 
-<<<<<<< HEAD
         secret_backend_tuning = self.client.get_secret_backend_tuning('generic', mount_point='test')
         assert_equal(secret_backend_tuning['max_lease_ttl'], 2764800)
         assert_equal(secret_backend_tuning['default_lease_ttl'], 2764800)
@@ -146,11 +145,6 @@
         assert_equal(secret_backend_tuning['max_lease_ttl'], 8600)
         assert 'default_lease_ttl' in secret_backend_tuning
         assert_equal(secret_backend_tuning['default_lease_ttl'], 3600)
-=======
-        self.client.tune_secret_backend('generic', mount_point='test', default_lease_ttl='3600s', max_lease_ttl='8600s')
-        assert 'max_lease_ttl' in self.client.get_secret_backend_tuning('generic', mount_point='test')
-        assert 'default_lease_ttl' in self.client.get_secret_backend_tuning('generic', mount_point='test')
->>>>>>> b8e8045c
 
         self.client.remount_secret_backend('test', 'foobar')
         assert 'test/' not in self.client.list_secret_backends()
@@ -457,7 +451,7 @@
         lib_result = self.client.get_role('testrole')
         del result['request_id']
         del lib_result['request_id']
-
+        
         assert result == lib_result
         self.client.token = self.root_token()
         self.client.disable_auth_backend('approle')
@@ -479,7 +473,7 @@
         except (exceptions.InvalidPath, ValueError):
             assert True
         self.client.token = self.root_token()
-        self.client.disable_auth_backend('approle')
+        self.client.disable_auth_backend('approle')        
 
     def test_auth_approle(self):
         if 'approle/' in self.client.list_auth_backends():
@@ -510,7 +504,7 @@
         assert result['auth']['metadata']['foo'] == 'bar'
         assert self.client.token != result['auth']['client_token']
         self.client.token = self.root_token()
-        self.client.disable_auth_backend('approle')
+        self.client.disable_auth_backend('approle')        
 
     def test_transit_read_write(self):
         if 'transit/' in self.client.list_secret_backends():
