--- conflicted
+++ resolved
@@ -14,17 +14,12 @@
         sys.exit(1)
 
 setup(
-<<<<<<< HEAD
-    name='alooma-hvac',
-    version='0.2.18',
-=======
     name='hvac',
     version=open(vsn_path, 'r').read(),
->>>>>>> 98f3a3f2
     description='HashiCorp Vault API client',
-    author='Ram Amar',
-    author_email='rami@alooma.com',
-    url='https://github.com/Aloomaio/alooma-hvac',
+    author='Ian Unruh',
+    author_email='ianunruh@gmail.com',
+    url='https://github.com/ianunruh/hvac',
     keywords=['hashicorp', 'vault'],
     classifiers=['License :: OSI Approved :: Apache Software License'],
     packages=find_packages(),
